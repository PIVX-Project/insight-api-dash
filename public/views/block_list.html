<div data-ng-include src="'/views/includes/connection.html'"></div>
<section data-ng-controller="BlocksController" data-ng-init="list()">
  <div class="row">
    <div class="col-xs-12 col-gray col-gray-fixed">
      <div class="block-id">
        <div class="icon-block text-center">
          <span class="glyphicon glyphicon-list"></span>
          <h3>Blocks <br> mined on:</h3>
        </div>
      </div>
      <div class="m20v text-center text-muted" data-ng-if="!pagination.current">
        <span>Loading Selected Date...</span>
      </div>
      <div class="ng-cloak" data-ng-cloak data-ng-if="pagination.current">
        <p class="lead text-center m20v">
        {{pagination.current}} UTC
        <a href="#" class="btn btn-primary btn-xs" datepicker-popup show-button-bar="false" data-ng-click="openCalendar($event)" data-ng-model="dt" is-open="opened" data-ng-required="true"><span class="glyphicon glyphicon-calendar"></span></a>
<<<<<<< HEAD
        </p>
        <p class="lead text-center m20v"  data-ng-show="loading">&nbsp;</p>
        <p class="text-center m20v"  data-ng-show="pagination.isToday && !loading">Today</p>
        <p class="text-center m20v"  data-ng-show="!pagination.isToday && !loading">{{humanSince(pagination.currentTs)}}
        <p class="text-center m20v"  data-ng-show="loading">&nbsp;</p>
=======
      </p>
      <p class="lead text-center m20v"  data-ng-show="loading">&nbsp;</p>
      <p class="text-center m20v"  data-ng-show="pagination.isToday && !loading">Today</p>
      <p class="text-center m20v"  data-ng-show="!pagination.isToday && !loading">{{humanSince(pagination.currentTs)}}</p>
      <p class="text-center m20v"  data-ng-show="loading">&nbsp;</p>
>>>>>>> d8092e45

        <div class="m50v text-center">
          <a class="btn btn-primary" href="/blocks-date/{{pagination.prev}}"><small>&larr; {{pagination.prev}}</small></a>
          <a class="btn btn-primary" href="/blocks-date/{{pagination.next}}" data-ng-show="!pagination.isToday"><small>{{pagination.next}} &rarr;</small></a>
        </div>
      </div>
    </div>
    <div class="col-xs-12 col-md-9 col-md-offset-3">
      <div class="page-header">
        <h1>
          Blocks
          <small>by date</small>
        </h1>
      </div>
      <table class="table table-hover table-striped">
        <thead>
          <tr>
            <th>Height</th>
            <th>Timestamp</th>
            <th class="text-right">Transactions</th>
            <th class="text-right">Relayed by</th>
            <th class="text-right">Size</th>
          </tr>
        </thead>
        <tbody>
        <tr data-ng-show="loading">
          <td colspan="4">Waiting for blocks...</td>
        </tr>
        <tr class="fader" data-ng-repeat='b in blocks'>
          <td><a href="/block/{{b.hash}}">{{b.height}}</a></td>
          <td>{{b.time * 1000 | date:'medium'}}</td>
          <td class="text-right">{{b.txlength}}</td>
          <td class="text-right"><a href="{{b.poolInfo.url}}" title="{{b.poolInfo.poolName}}" target="_blank" data-ng-show="b.poolInfo">{{b.poolInfo.poolName}}</a></td>
          <td class="text-right">{{b.size}}</td>
        </tr>
        </tbody>
      </table>
    </div>
  </div>
  <h2 class="text-center text-muted" data-ng-show="!blocks.length && !loading">No blocks yet.</h2>
</section><|MERGE_RESOLUTION|>--- conflicted
+++ resolved
@@ -15,20 +15,11 @@
         <p class="lead text-center m20v">
         {{pagination.current}} UTC
         <a href="#" class="btn btn-primary btn-xs" datepicker-popup show-button-bar="false" data-ng-click="openCalendar($event)" data-ng-model="dt" is-open="opened" data-ng-required="true"><span class="glyphicon glyphicon-calendar"></span></a>
-<<<<<<< HEAD
         </p>
         <p class="lead text-center m20v"  data-ng-show="loading">&nbsp;</p>
         <p class="text-center m20v"  data-ng-show="pagination.isToday && !loading">Today</p>
         <p class="text-center m20v"  data-ng-show="!pagination.isToday && !loading">{{humanSince(pagination.currentTs)}}
         <p class="text-center m20v"  data-ng-show="loading">&nbsp;</p>
-=======
-      </p>
-      <p class="lead text-center m20v"  data-ng-show="loading">&nbsp;</p>
-      <p class="text-center m20v"  data-ng-show="pagination.isToday && !loading">Today</p>
-      <p class="text-center m20v"  data-ng-show="!pagination.isToday && !loading">{{humanSince(pagination.currentTs)}}</p>
-      <p class="text-center m20v"  data-ng-show="loading">&nbsp;</p>
->>>>>>> d8092e45
-
         <div class="m50v text-center">
           <a class="btn btn-primary" href="/blocks-date/{{pagination.prev}}"><small>&larr; {{pagination.prev}}</small></a>
           <a class="btn btn-primary" href="/blocks-date/{{pagination.next}}" data-ng-show="!pagination.isToday"><small>{{pagination.next}} &rarr;</small></a>
@@ -68,4 +59,4 @@
     </div>
   </div>
   <h2 class="text-center text-muted" data-ng-show="!blocks.length && !loading">No blocks yet.</h2>
-</section>+</section>
