'use strict';
var sinon = require('sinon');
var should = require('should');
var AddressController = require('../lib/addresses');
var _ = require('lodash');
var bitcore = require('bitcore-lib-dash');

var txinfos = {
  totalCount: 2,
  items: [
    {
      'address': 'yRCQiUCPSpHWZDJZ2tr8MvBAh1VHqhVd7w',
      'satoshis': 2782729129,
      'height': 534105,
      'confirmations': 123,
      'timestamp': 1441068774,
      'fees': 35436,
      'outputIndexes': [
        0
      ],
      'inputIndexes': [],
      'tx': {
        'hash': 'bb0ec3b96209fac9529570ea6f83a86af2cceedde4aaf2bfcc4796680d23f1c7',
        'version': 1,
        'inputs': [
          {
            'prevTxId': 'ea5e5bafbf29cdf6f6097ab344128477e67889d4d6203cb43594836daa6cc425',
            'outputIndex': 1,
            'sequenceNumber': 4294967294,
            'script': '483045022100f4d169783bef70e3943d2a617cce55d9fe4e33fc6f9880b8277265e2f619a97002201238648abcdf52960500664e969046d41755f7fc371971ebc78002fc418465a6012103acdcd31d51272403ce0829447e59e2ac9e08ed0bf92011cbf7420addf24534e6',
            'scriptString': '72 0x3045022100f4d169783bef70e3943d2a617cce55d9fe4e33fc6f9880b8277265e2f619a97002201238648abcdf52960500664e969046d41755f7fc371971ebc78002fc418465a601 33 0x03acdcd31d51272403ce0829447e59e2ac9e08ed0bf92011cbf7420addf24534e6',
            'output': {
              'satoshis': 2796764565,
              'script': '76a91488b1fe8aec5ae4358a11447a2f22b2781faedb9b88ac'
            }
          }
        ],
        'outputs': [
          {
            'satoshis': 2782729129,
            'script': '76a9143583efb5e64a4668c6c54bb5fcc30af4417b4f2d88ac'
          },
          {
            'satoshis': 14000000,
            'script': '76a9149713201957f42379e574d7c70d506ee49c2c8ad688ac'
          }
        ],
        'nLockTime': 534089
      }
    },
    {
      'address': 'yRCQiUCPSpHWZDJZ2tr8MvBAh1VHqhVd7w',
      'satoshis': -2782729129,
      'height': 534110,
      'confirmations': 118,
      'timestamp': 1441072817,
      'fees': 35437,
      'outputIndexes': [],
      'inputIndexes': [
        '0'
      ],
      'tx': {
        'hash': '01f700df84c466f2a389440e5eeacdc47d04f380c39e5d19dce2ce91a11ecba3',
        'version': 1,
        'inputs': [
          {
            'prevTxId': 'bb0ec3b96209fac9529570ea6f83a86af2cceedde4aaf2bfcc4796680d23f1c7',
            'outputIndex': 0,
            'sequenceNumber': 4294967294,
            'script': '47304402201ee69281db6b95bb1aa3074059b67581635b719e8f64e4c2694db6ec56ad9447022011e91528996ea459b1fb2c0b59363fecbefe4bc2ca90f7b2382bdaa358f2d5640121034cc057b12a68ee79df998004b9a1341bbb18b17ea4939bebaa3bac001e940f24',
            'scriptString': '71 0x304402201ee69281db6b95bb1aa3074059b67581635b719e8f64e4c2694db6ec56ad9447022011e91528996ea459b1fb2c0b59363fecbefe4bc2ca90f7b2382bdaa358f2d56401 33 0x034cc057b12a68ee79df998004b9a1341bbb18b17ea4939bebaa3bac001e940f24',
            'output': {
              'satoshis': 2782729129,
              'script': '76a9143583efb5e64a4668c6c54bb5fcc30af4417b4f2d88ac'
            }
          }
        ],
        'outputs': [
          {
            'satoshis': 2764693692,
            'script': '76a91456e446bc3489543d8324c6d0271524c0bd0506dd88ac'
          },
          {
            'satoshis': 18000000,
            'script': '76a914011d2963b619186a318f768dddfd98cd553912a088ac'
          }
        ],
        'nLockTime': 534099
      }
    }
  ]
};

var tx = {
  height: 534181,
  blockTimestamp: 1441116143,
  blockHash: '0000000000000041ddc94ecf4f86a456a83b2e320c36c6f0c13ff92c7e75f013',
  hex: '0100000002f379708395d0a0357514205a3758a0317926428356e54a09089852fc6f7297ea010000008a473044022054233934268b30be779fad874ef42e8db928ba27a1b612d5f111b3ee95eb271c022024272bbaf2dcc4050bd3b9dfa3c93884f6ba6ad7d257598b8245abb65b5ab1e40141040682fdb281a8533e21e13dfd1fcfa424912a85b6cdc4136b5842c85de05ac1f0e4a013f20702adeb53329de13b2ef388e5ed6244676f4f1ee4ee685ab607964dffffffffb758ffd4c31693d9620f326385404530a079d5e60a90b94e46d3c2dbc29c0a98020000008a473044022044938ac3f8fcb8da29011df6397ed28cc7e894cdc35d596d4f3623bd8c7e465f022014829c6e0bd7ee97a1bcfef6b85c5fd232653f289394fc6ce6ebb41c73403f1b014104d9ccf88efc6e5be3151fae5e848efd94c91d75e7bf621f9f724a8caff51415338525d3239fae6b93826edf759dd562f77693e55dfa852ffd96a92d683db590f2ffffffff03605b0300000000001976a914b9bbd76588d9e4e09f0369a9aa0b2749a11c4e8d88ac40992d03000000001976a914d2ec20bb8e5f25a52f730384b803d95683250e0b88ac256c0400000000001976a914583df9fa56ad961051e00ca93e68dfaf1eab9ec588ac00000000',
  hash: '63b68becb0e514b32317f4b29a5cf0627d4087e54ac17f686fcb1d9a27680f73',
  version: 1,
  inputSatoshis: 53839829,
  outputSatoshis: 53829829,
  feeSatoshis: 10000,
  inputs: [
    {
      address: 'yU4ALabEhMFaXtqJBGRKySW4qCXQG365uR',
      prevTxId: 'ea97726ffc529808094ae5568342267931a058375a20147535a0d095837079f3',
      outputIndex: 1,
      sequence: 4294967295,
      script: '473044022054233934268b30be779fad874ef42e8db928ba27a1b612d5f111b3ee95eb271c022024272bbaf2dcc4050bd3b9dfa3c93884f6ba6ad7d257598b8245abb65b5ab1e40141040682fdb281a8533e21e13dfd1fcfa424912a85b6cdc4136b5842c85de05ac1f0e4a013f20702adeb53329de13b2ef388e5ed6244676f4f1ee4ee685ab607964d',
      scriptAsm: '3044022054233934268b30be779fad874ef42e8db928ba27a1b612d5f111b3ee95eb271c022024272bbaf2dcc4050bd3b9dfa3c93884f6ba6ad7d257598b8245abb65b5ab1e401 040682fdb281a8533e21e13dfd1fcfa424912a85b6cdc4136b5842c85de05ac1f0e4a013f20702adeb53329de13b2ef388e5ed6244676f4f1ee4ee685ab607964d',
      satoshis: 53540000,
    },
    {
      address: 'ygKnjKcpevopnXUQFD9CrQ4huRmspzbajv',
      prevTxId: '980a9cc2dbc2d3464eb9900ae6d579a03045408563320f62d99316c3d4ff58b7',
      outputIndex: 2,
      sequence: 4294967295,
      script: '473044022044938ac3f8fcb8da29011df6397ed28cc7e894cdc35d596d4f3623bd8c7e465f022014829c6e0bd7ee97a1bcfef6b85c5fd232653f289394fc6ce6ebb41c73403f1b014104d9ccf88efc6e5be3151fae5e848efd94c91d75e7bf621f9f724a8caff51415338525d3239fae6b93826edf759dd562f77693e55dfa852ffd96a92d683db590f2',
      scriptAsm: '3044022044938ac3f8fcb8da29011df6397ed28cc7e894cdc35d596d4f3623bd8c7e465f022014829c6e0bd7ee97a1bcfef6b85c5fd232653f289394fc6ce6ebb41c73403f1b01 04d9ccf88efc6e5be3151fae5e848efd94c91d75e7bf621f9f724a8caff51415338525d3239fae6b93826edf759dd562f77693e55dfa852ffd96a92d683db590f2',
      satoshis: 299829,
    }
  ],
  outputs: [
    {
      satoshis: 220000,
      script: '76a914b9bbd76588d9e4e09f0369a9aa0b2749a11c4e8d88ac',
<<<<<<< HEAD
      address: 'ydFWt96q1AJzG7rQQPYygGpnRG3djmG8nJ'
    },
    {
      satoshis: 53320000,
      address: 'yfYhcwQkixQFgYV8trXmXTajQynSNbRBFE',
      script: '76a914d2ec20bb8e5f25a52f730384b803d95683250e0b88ac'
=======
      scriptAsm: 'OP_DUP OP_HASH160 b9bbd76588d9e4e09f0369a9aa0b2749a11c4e8d OP_EQUALVERIFY OP_CHECKSIG',
      address: 'mxT2KzTUQvsaYYothDtjcdvyAdaHA9ofMp'
    },
    {
      satoshis: 53320000,
      address: 'mzkD4nmQ8ixqxySdBgsXTpgvAMK5iRZpNK',
      script: '76a914d2ec20bb8e5f25a52f730384b803d95683250e0b88ac',
      scriptAsm: 'OP_DUP OP_HASH160 d2ec20bb8e5f25a52f730384b803d95683250e0b OP_EQUALVERIFY OP_CHECKSIG'
>>>>>>> 95bcad83
    },
    {
      address: 'yUN2ZHVcy18UFmSAcrYWZgyz1NyhzY9BD7',
      satoshis: 289829,
      script: '76a914583df9fa56ad961051e00ca93e68dfaf1eab9ec588ac',
      scriptAsm: 'OP_DUP OP_HASH160 583df9fa56ad961051e00ca93e68dfaf1eab9ec5 OP_EQUALVERIFY OP_CHECKSIG'
    }
  ],
  locktime: 0
};

var txinfos2 = {
  totalCount: 1,
  items: [
    {
      tx: tx
    }
  ]
};

var utxos = [
  {
    'address': 'yfYhcwQkixQFgYV8trXmXTajQynSNbRBFE',
    'txid': '63b68becb0e514b32317f4b29a5cf0627d4087e54ac17f686fcb1d9a27680f73',
    'outputIndex': 1,
    'timestamp': 1441116143,
    'satoshis': 53320000,
    'script': '76a914d2ec20bb8e5f25a52f730384b803d95683250e0b88ac',
    'height': 534181,
    'confirmations': 50
  },
  {
    'address': 'yUN2ZHVcy18UFmSAcrYWZgyz1NyhzY9BD7',
    'txid': '63b68becb0e514b32317f4b29a5cf0627d4087e54ac17f686fcb1d9a27680f73',
    'outputIndex': 2,
    'timestamp': 1441116143,
    'satoshis': 289829,
    'script': '76a914583df9fa56ad961051e00ca93e68dfaf1eab9ec588ac',
    'height': 534181,
    'confirmations': 50
  }
];

describe('Addresses', function() {
  var summary = {
    balance: 0,
    totalReceived: 2782729129,
    totalSpent: 2782729129,
    unconfirmedBalance: 0,
    appearances: 2,
    unconfirmedAppearances: 0,
    txids: [
      'bb0ec3b96209fac9529570ea6f83a86af2cceedde4aaf2bfcc4796680d23f1c7',
      '01f700df84c466f2a389440e5eeacdc47d04f380c39e5d19dce2ce91a11ecba3'
    ]
  };
  describe('/addr/:addr', function() {
    var node = {
      getAddressSummary: sinon.stub().callsArgWith(2, null, summary)
    };

    var addresses = new AddressController(node);
    var req = {
      addr: 'yRCQiUCPSpHWZDJZ2tr8MvBAh1VHqhVd7w',
      query: {}
    };

    it('should have correct data', function(done) {
      var insight = {
        'addrStr': 'yRCQiUCPSpHWZDJZ2tr8MvBAh1VHqhVd7w',
        'balance': 0,
        'balanceSat': 0,
        'totalReceived': 27.82729129,
        'totalReceivedSat': 2782729129,
        'totalSent': 27.82729129,
        'totalSentSat': 2782729129,
        'unconfirmedBalance': 0,
        'unconfirmedBalanceSat': 0,
        'unconfirmedTxApperances': 0,
        'txApperances': 2,
        'transactions': [
          'bb0ec3b96209fac9529570ea6f83a86af2cceedde4aaf2bfcc4796680d23f1c7',
          '01f700df84c466f2a389440e5eeacdc47d04f380c39e5d19dce2ce91a11ecba3'
        ]
      };

      var res = {
        jsonp: function(data) {
          should(data).eql(insight);
          done();
        }
      };
      addresses.show(req, res);
    });

    it('handle error', function() {
      var testnode = {};
      testnode.log = {};
      testnode.log.error = sinon.stub();
      var controller = new AddressController(testnode);
      controller.getAddressSummary = sinon.stub().callsArgWith(2, new Error('test'));
      var req = {
        query: {
          noTxList: 1
        },
        addr: 'yRCQiUCPSpHWZDJZ2tr8MvBAh1VHqhVd7w'
      };
      var send = sinon.stub();
      var status = sinon.stub().returns({send: send});
      var res = {
        status: status
      };
      controller.show(req, res);
      send.callCount.should.equal(1);
      status.callCount.should.equal(1);
      status.args[0][0].should.equal(503);
      send.args[0][0].should.equal('test');
    });

    it('/balance', function(done) {
      var insight = 0;

      var res = {
        jsonp: function(data) {
          should(data).eql(insight);
          done();
        }
      };
      addresses.balance(req, res);
    });

    it('/totalReceived', function(done) {
      var insight = 2782729129;

      var res = {
        jsonp: function(data) {
          should(data).eql(insight);
          done();
        }
      };

      addresses.totalReceived(req, res);
    });

    it('/totalSent', function(done) {
      var insight = 2782729129;

      var res = {
        jsonp: function(data) {
          should(data).eql(insight);
          done();
        }
      };

      addresses.totalSent(req, res);
    });

    it('/unconfirmedBalance', function(done) {
      var insight = 0;

      var res = {
        jsonp: function(data) {
          should(data).eql(insight);
          done();
        }
      };

      addresses.unconfirmedBalance(req, res);
    });
  });

  describe('/addr/:addr/utxo', function() {
    it('should have correct data', function(done) {
      var insight = [
        {
          'address': 'yfYhcwQkixQFgYV8trXmXTajQynSNbRBFE',
          'txid': '63b68becb0e514b32317f4b29a5cf0627d4087e54ac17f686fcb1d9a27680f73',
          'vout': 1,
          'ts': 1441116143,
          'scriptPubKey': '76a914d2ec20bb8e5f25a52f730384b803d95683250e0b88ac',
          'amount': 0.5332,
          'confirmations': 50,
          'height': 534181,
          'satoshis': 53320000,
          'confirmationsFromCache': true
        }
      ];

      var todos = [
        {
          confirmationsFromCache: true
        }
      ];

      var node = {
        services: {
          bitcoind: {
            height: 534230
          }
        },
        getAddressUnspentOutputs: sinon.stub().callsArgWith(2, null, utxos.slice(0, 1))
      };

      var addresses = new AddressController(node);

      var req = {
        addr: 'yfYhcwQkixQFgYV8trXmXTajQynSNbRBFE'
      };

      var res = {
        jsonp: function(data) {
          var merged = _.merge(data, todos);
          should(merged).eql(insight);
          done();
        }
      };

      addresses.utxo(req, res);
    });
  });

  describe('/addrs/:addrs/utxo', function() {
    it('should have the correct data', function(done) {
      var insight = [
        {
          'address': 'yfYhcwQkixQFgYV8trXmXTajQynSNbRBFE',
          'txid': '63b68becb0e514b32317f4b29a5cf0627d4087e54ac17f686fcb1d9a27680f73',
          'vout': 1,
          'ts': 1441116143,
          'scriptPubKey': '76a914d2ec20bb8e5f25a52f730384b803d95683250e0b88ac',
          'amount': 0.5332,
          'height': 534181,
          'satoshis': 53320000,
          'confirmations': 50,
          'confirmationsFromCache': true
        },
        {
          'address': 'yUN2ZHVcy18UFmSAcrYWZgyz1NyhzY9BD7',
          'txid': '63b68becb0e514b32317f4b29a5cf0627d4087e54ac17f686fcb1d9a27680f73',
          'vout': 2,
          'ts': 1441116143,
          'scriptPubKey': '76a914583df9fa56ad961051e00ca93e68dfaf1eab9ec588ac',
          'amount': 0.00289829,
          'height': 534181,
          'satoshis': 289829,
          'confirmations': 50,
          'confirmationsFromCache': true
        }
      ];

      var todos = [
        {
          confirmationsFromCache: true
        }, {
          confirmationsFromCache: true
        }
      ];

      var node = {
        services: {
          bitcoind: {
            height: 534230
          }
        },
        getAddressUnspentOutputs: sinon.stub().callsArgWith(2, null, utxos)
      };

      var addresses = new AddressController(node);

      var req = {
        addrs: 'yfYhcwQkixQFgYV8trXmXTajQynSNbRBFE,yUN2ZHVcy18UFmSAcrYWZgyz1NyhzY9BD7'
      };

      var res = {
        jsonp: function(data) {
          var merged = _.merge(data, todos);
          should(merged).eql(insight);
          done();
        }
      };

      addresses.multiutxo(req, res);
    });
  });

  describe('/addrs/:addrs/txs', function() {
    it('should have correct data', function(done) {
      var insight = {
        'totalItems': 1,
        'from': 0,
        'to': 1,
        'items': [
          {
            'txid': '63b68becb0e514b32317f4b29a5cf0627d4087e54ac17f686fcb1d9a27680f73',
            'version': 1,
            'locktime': 0,
            'vin': [
              {
                'txid': 'ea97726ffc529808094ae5568342267931a058375a20147535a0d095837079f3',
                'vout': 1,
                'scriptSig': {
                  'asm': '3044022054233934268b30be779fad874ef42e8db928ba27a1b612d5f111b3ee95eb271c022024272bbaf2dcc4050bd3b9dfa3c93884f6ba6ad7d257598b8245abb65b5ab1e401 040682fdb281a8533e21e13dfd1fcfa424912a85b6cdc4136b5842c85de05ac1f0e4a013f20702adeb53329de13b2ef388e5ed6244676f4f1ee4ee685ab607964d',
                  'hex': '473044022054233934268b30be779fad874ef42e8db928ba27a1b612d5f111b3ee95eb271c022024272bbaf2dcc4050bd3b9dfa3c93884f6ba6ad7d257598b8245abb65b5ab1e40141040682fdb281a8533e21e13dfd1fcfa424912a85b6cdc4136b5842c85de05ac1f0e4a013f20702adeb53329de13b2ef388e5ed6244676f4f1ee4ee685ab607964d'
                },
                'sequence': 4294967295,
                'n': 0,
                'addr': 'yU4ALabEhMFaXtqJBGRKySW4qCXQG365uR',
                'valueSat': 53540000,
                'value': 0.5354,
                'doubleSpentTxID': null
              },
              {
                'txid': '980a9cc2dbc2d3464eb9900ae6d579a03045408563320f62d99316c3d4ff58b7',
                'vout': 2,
                'scriptSig': {
                  'asm': '3044022044938ac3f8fcb8da29011df6397ed28cc7e894cdc35d596d4f3623bd8c7e465f022014829c6e0bd7ee97a1bcfef6b85c5fd232653f289394fc6ce6ebb41c73403f1b01 04d9ccf88efc6e5be3151fae5e848efd94c91d75e7bf621f9f724a8caff51415338525d3239fae6b93826edf759dd562f77693e55dfa852ffd96a92d683db590f2',
                  'hex': '473044022044938ac3f8fcb8da29011df6397ed28cc7e894cdc35d596d4f3623bd8c7e465f022014829c6e0bd7ee97a1bcfef6b85c5fd232653f289394fc6ce6ebb41c73403f1b014104d9ccf88efc6e5be3151fae5e848efd94c91d75e7bf621f9f724a8caff51415338525d3239fae6b93826edf759dd562f77693e55dfa852ffd96a92d683db590f2'
                },
                'sequence': 4294967295,
                'n': 1,
                'addr': 'ygKnjKcpevopnXUQFD9CrQ4huRmspzbajv',
                'valueSat': 299829,
                'value': 0.00299829,
                'doubleSpentTxID': null
              }
            ],
            'vout': [
              {
                'value': '0.00220000',
                'n': 0,
                'scriptPubKey': {
                  'asm': 'OP_DUP OP_HASH160 b9bbd76588d9e4e09f0369a9aa0b2749a11c4e8d OP_EQUALVERIFY OP_CHECKSIG',
                  'hex': '76a914b9bbd76588d9e4e09f0369a9aa0b2749a11c4e8d88ac',
                  'reqSigs': 1,
                  'type': 'pubkeyhash',
                  'addresses': [
                    'ydFWt96q1AJzG7rQQPYygGpnRG3djmG8nJ'
                  ]
                },
                'spentHeight': null,
                'spentIndex': null,
                'spentTxId': null
              },
              {
                'value': '0.53320000',
                'n': 1,
                'scriptPubKey': {
                  'asm': 'OP_DUP OP_HASH160 d2ec20bb8e5f25a52f730384b803d95683250e0b OP_EQUALVERIFY OP_CHECKSIG',
                  'hex': '76a914d2ec20bb8e5f25a52f730384b803d95683250e0b88ac',
                  'reqSigs': 1,
                  'type': 'pubkeyhash',
                  'addresses': [
                    'yfYhcwQkixQFgYV8trXmXTajQynSNbRBFE'
                  ],
                },
                'spentHeight': null,
                'spentIndex': null,
                'spentTxId': null
              },
              {
                'value': '0.00289829',
                'n': 2,
                'scriptPubKey': {
                  'asm': 'OP_DUP OP_HASH160 583df9fa56ad961051e00ca93e68dfaf1eab9ec5 OP_EQUALVERIFY OP_CHECKSIG',
                  'hex': '76a914583df9fa56ad961051e00ca93e68dfaf1eab9ec588ac',
                  'reqSigs': 1,
                  'type': 'pubkeyhash',
                  'addresses': [
                    'yUN2ZHVcy18UFmSAcrYWZgyz1NyhzY9BD7'
                  ]
                },
                'spentHeight': null,
                'spentIndex': null,
                'spentTxId': null
              }
            ],
            'blockhash': '0000000000000041ddc94ecf4f86a456a83b2e320c36c6f0c13ff92c7e75f013',
            'blockheight': 534181,
            'confirmations': 52,
            'time': 1441116143,
            'blocktime': 1441116143,
            'valueOut': 0.53829829,
            'size': 470,
            'valueIn': 0.53839829,
            'fees': 0.0001,
            'firstSeenTs': 1441108193
          }
        ]
      };

      var todos = {
        'items': [
          {
            'vout': [
              {
                'scriptPubKey': {
                  'reqSigs': 1,
                }
              },
              {
                'scriptPubKey': {
                  'reqSigs': 1,
                }
              },
              {
                'scriptPubKey': {
                  'reqSigs': 1,
                }
              }
            ],
            'firstSeenTs': 1441108193
          }
        ]
      };

      var node = {
        getAddressHistory: sinon.stub().callsArgWith(2, null, txinfos2),
        services: {
          bitcoind: {
            height: 534232
          }
        },
        network: 'testnet'
      };

      var addresses = new AddressController(node);

      var req = {
        addrs: 'mzkD4nmQ8ixqxySdBgsXTpgvAMK5iRZpNK,moZY18rGNmh4YCPeugtGW46AkkWMQttBUD',
        query: {},
        body: {}
      };

      var res = {
        jsonp: function(data) {
          var merged = _.merge(data, todos);
          should(merged).eql(insight);
          done();
        }
      };

      addresses.multitxs(req, res);
    });
    it('should have trimmed data', function(done) {
      var insight = {
        'totalItems': 1,
        'from': 0,
        'to': 1,
        'items': [
          {
            'txid': '63b68becb0e514b32317f4b29a5cf0627d4087e54ac17f686fcb1d9a27680f73',
            'version': 1,
            'locktime': 0,
            'vin': [
              {
                'txid': 'ea97726ffc529808094ae5568342267931a058375a20147535a0d095837079f3',
                'vout': 1,
                'sequence': 4294967295,
                'n': 0,
                'addr': 'moFfnRwt77pApKnnU6m5uocFaa43aAYpt5',
                'valueSat': 53540000,
                'value': 0.5354,
                'doubleSpentTxID': null
              },
              {
                'txid': '980a9cc2dbc2d3464eb9900ae6d579a03045408563320f62d99316c3d4ff58b7',
                'vout': 2,
                'sequence': 4294967295,
                'n': 1,
                'addr': 'n1XJBAyU4hNR4xRtY3UxnmAteoJX83p5qv',
                'valueSat': 299829,
                'value': 0.00299829,
                'doubleSpentTxID': null
              }
            ],
            'vout': [
              {
                'value': '0.00220000',
                'n': 0,
                'scriptPubKey': {
                  'hex': '76a914b9bbd76588d9e4e09f0369a9aa0b2749a11c4e8d88ac',
                  'reqSigs': 1,
                  'type': 'pubkeyhash',
                  'addresses': [
                    'mxT2KzTUQvsaYYothDtjcdvyAdaHA9ofMp'
                  ]
                }
              },
              {
                'value': '0.53320000',
                'n': 1,
                'scriptPubKey': {
                  'hex': '76a914d2ec20bb8e5f25a52f730384b803d95683250e0b88ac',
                  'reqSigs': 1,
                  'type': 'pubkeyhash',
                  'addresses': [
                    'mzkD4nmQ8ixqxySdBgsXTpgvAMK5iRZpNK'
                  ],
                }
              },
              {
                'value': '0.00289829',
                'n': 2,
                'scriptPubKey': {
                  'hex': '76a914583df9fa56ad961051e00ca93e68dfaf1eab9ec588ac',
                  'reqSigs': 1,
                  'type': 'pubkeyhash',
                  'addresses': [
                    'moZY18rGNmh4YCPeugtGW46AkkWMQttBUD'
                  ]
                }
              }
            ],
            'blockhash': '0000000000000041ddc94ecf4f86a456a83b2e320c36c6f0c13ff92c7e75f013',
            'blockheight': 534181,
            'confirmations': 52,
            'time': 1441116143,
            'blocktime': 1441116143,
            'valueOut': 0.53829829,
            'size': 470,
            'valueIn': 0.53839829,
            'fees': 0.0001,
            'firstSeenTs': 1441108193
          }
        ]
      };

      var todos = {
        'items': [
          {
            'vout': [
              {
                'scriptPubKey': {
                  'reqSigs': 1,
                }
              },
              {
                'scriptPubKey': {
                  'reqSigs': 1,
                }
              },
              {
                'scriptPubKey': {
                  'reqSigs': 1,
                }
              }
            ],
            'firstSeenTs': 1441108193
          }
        ]
      };

      var node = {
        getAddressHistory: sinon.stub().callsArgWith(2, null, txinfos2),
        services: {
          bitcoind: {
            height: 534232
          }
        },
        network: 'testnet'
      };

      var addresses = new AddressController(node);

      var req = {
<<<<<<< HEAD
        addrs: 'yfYhcwQkixQFgYV8trXmXTajQynSNbRBFE,yUN2ZHVcy18UFmSAcrYWZgyz1NyhzY9BD7',
        query: {},
=======
        addrs: 'mzkD4nmQ8ixqxySdBgsXTpgvAMK5iRZpNK,moZY18rGNmh4YCPeugtGW46AkkWMQttBUD',
        query: {noSpent: '1', noScriptSig: '1', noAsm: '1'},
>>>>>>> 95bcad83
        body: {}
      };

      var res = {
        jsonp: function(data) {
          var merged = _.merge(data, todos);
          should(merged).eql(insight);
          done();
        }
      };

      addresses.multitxs(req, res);
    });
  });
  describe('#_getTransformOptions', function() {
    it('will return false with value of string "0"', function() {
      var node = {};
      var addresses = new AddressController(node);
      var req = {
        query: {
          noAsm: '0',
          noScriptSig: '0',
          noSpent: '0'
        }
      };
      var options = addresses._getTransformOptions(req);
      options.should.eql({
        noAsm: false,
        noScriptSig: false,
        noSpent: false
      });
    });
    it('will return true with value of string "1"', function() {
      var node = {};
      var addresses = new AddressController(node);
      var req = {
        query: {
          noAsm: '1',
          noScriptSig: '1',
          noSpent: '1'
        }
      };
      var options = addresses._getTransformOptions(req);
      options.should.eql({
        noAsm: true,
        noScriptSig: true,
        noSpent: true
      });
    });
    it('will return true with value of number "1"', function() {
      var node = {};
      var addresses = new AddressController(node);
      var req = {
        query: {
          noAsm: 1,
          noScriptSig: 1,
          noSpent: 1
        }
      };
      var options = addresses._getTransformOptions(req);
      options.should.eql({
        noAsm: true,
        noScriptSig: true,
        noSpent: true
      });
    });
  });
});<|MERGE_RESOLUTION|>--- conflicted
+++ resolved
@@ -125,23 +125,14 @@
     {
       satoshis: 220000,
       script: '76a914b9bbd76588d9e4e09f0369a9aa0b2749a11c4e8d88ac',
-<<<<<<< HEAD
+      scriptAsm: 'OP_DUP OP_HASH160 b9bbd76588d9e4e09f0369a9aa0b2749a11c4e8d OP_EQUALVERIFY OP_CHECKSIG',
       address: 'ydFWt96q1AJzG7rQQPYygGpnRG3djmG8nJ'
     },
     {
       satoshis: 53320000,
       address: 'yfYhcwQkixQFgYV8trXmXTajQynSNbRBFE',
-      script: '76a914d2ec20bb8e5f25a52f730384b803d95683250e0b88ac'
-=======
-      scriptAsm: 'OP_DUP OP_HASH160 b9bbd76588d9e4e09f0369a9aa0b2749a11c4e8d OP_EQUALVERIFY OP_CHECKSIG',
-      address: 'mxT2KzTUQvsaYYothDtjcdvyAdaHA9ofMp'
-    },
-    {
-      satoshis: 53320000,
-      address: 'mzkD4nmQ8ixqxySdBgsXTpgvAMK5iRZpNK',
       script: '76a914d2ec20bb8e5f25a52f730384b803d95683250e0b88ac',
       scriptAsm: 'OP_DUP OP_HASH160 d2ec20bb8e5f25a52f730384b803d95683250e0b OP_EQUALVERIFY OP_CHECKSIG'
->>>>>>> 95bcad83
     },
     {
       address: 'yUN2ZHVcy18UFmSAcrYWZgyz1NyhzY9BD7',
@@ -570,7 +561,7 @@
       var addresses = new AddressController(node);
 
       var req = {
-        addrs: 'mzkD4nmQ8ixqxySdBgsXTpgvAMK5iRZpNK,moZY18rGNmh4YCPeugtGW46AkkWMQttBUD',
+        addrs: 'yfYhcwQkixQFgYV8trXmXTajQynSNbRBFE,yUN2ZHVcy18UFmSAcrYWZgyz1NyhzY9BD7',
         query: {},
         body: {}
       };
@@ -601,7 +592,7 @@
                 'vout': 1,
                 'sequence': 4294967295,
                 'n': 0,
-                'addr': 'moFfnRwt77pApKnnU6m5uocFaa43aAYpt5',
+                'addr': 'yU4ALabEhMFaXtqJBGRKySW4qCXQG365uR',
                 'valueSat': 53540000,
                 'value': 0.5354,
                 'doubleSpentTxID': null
@@ -611,7 +602,7 @@
                 'vout': 2,
                 'sequence': 4294967295,
                 'n': 1,
-                'addr': 'n1XJBAyU4hNR4xRtY3UxnmAteoJX83p5qv',
+                'addr': 'ygKnjKcpevopnXUQFD9CrQ4huRmspzbajv',
                 'valueSat': 299829,
                 'value': 0.00299829,
                 'doubleSpentTxID': null
@@ -626,7 +617,7 @@
                   'reqSigs': 1,
                   'type': 'pubkeyhash',
                   'addresses': [
-                    'mxT2KzTUQvsaYYothDtjcdvyAdaHA9ofMp'
+                    'ydFWt96q1AJzG7rQQPYygGpnRG3djmG8nJ'
                   ]
                 }
               },
@@ -638,7 +629,7 @@
                   'reqSigs': 1,
                   'type': 'pubkeyhash',
                   'addresses': [
-                    'mzkD4nmQ8ixqxySdBgsXTpgvAMK5iRZpNK'
+                    'yfYhcwQkixQFgYV8trXmXTajQynSNbRBFE'
                   ],
                 }
               },
@@ -650,7 +641,7 @@
                   'reqSigs': 1,
                   'type': 'pubkeyhash',
                   'addresses': [
-                    'moZY18rGNmh4YCPeugtGW46AkkWMQttBUD'
+                    'yUN2ZHVcy18UFmSAcrYWZgyz1NyhzY9BD7'
                   ]
                 }
               }
@@ -707,13 +698,8 @@
       var addresses = new AddressController(node);
 
       var req = {
-<<<<<<< HEAD
         addrs: 'yfYhcwQkixQFgYV8trXmXTajQynSNbRBFE,yUN2ZHVcy18UFmSAcrYWZgyz1NyhzY9BD7',
-        query: {},
-=======
-        addrs: 'mzkD4nmQ8ixqxySdBgsXTpgvAMK5iRZpNK,moZY18rGNmh4YCPeugtGW46AkkWMQttBUD',
         query: {noSpent: '1', noScriptSig: '1', noAsm: '1'},
->>>>>>> 95bcad83
         body: {}
       };
 
