{
  "name": "insight-api-dash",
  "description": "A Bitcoin blockchain REST and web socket API service for Bitcore Node.",
<<<<<<< HEAD
  "version": "0.4.1",
  "repository": "git://github.com/dashpay/insight-api-dash.git",
=======
  "version": "0.4.3",
  "repository": "git://github.com/bitpay/insight-api.git",
>>>>>>> 95bcad83
  "contributors": [
    {
      "name": "Gustavo Cortez",
      "email": "cmgustavo83@gmail.com"
    },
    {
      "name": "Ivan Socolsky",
      "email": "jungans@gmail.com"
    },
    {
      "name": "Juan Ignacio Sosa Lopez",
      "email": "bechilandia@gmail.com"
    },
    {
      "name": "Manuel Araoz",
      "email": "manuelaraoz@gmail.com"
    },
    {
      "name": "Matias Alejo Garcia",
      "email": "ematiu@gmail.com"
    },
    {
      "name": "Mario Colque",
      "email": "colquemario@gmail.com"
    },
    {
      "name": "Patrick Nagurny",
      "email": "patrick@bitpay.com"
    },
    {
      "name": "Braydon Fuller",
      "email": "braydon@bitpay.com"
    }
  ],
  "bugs": {
    "url": "https://github.com/dashpay/insight-api-dash/issues"
  },
  "homepage": "https://github.com/dashpay/insight-api-dash",
  "license": "MIT",
  "keywords": [
    "insight",
    "insight api",
    "blockchain",
    "bitcoin api",
    "blockchain api",
    "json",
    "bitcore"
  ],
  "engines": {
    "node": ">=0.12.0"
  },
  "scripts": {
    "test": "NODE_ENV=test mocha -R spec --recursive"
  },
  "main": "lib",
  "bitcoreNode": "lib",
  "dependencies": {
    "async": "*",
    "bitcore-lib-dash": "^0.13.17",
    "bitcore-message-dash": "^1.0.3",
    "body-parser": "^1.13.3",
    "compression": "^1.6.1",
    "lodash": "^2.4.1",
    "lru-cache": "^4.0.1",
    "morgan": "^1.7.0",
    "request": "^2.64.0"
  },
  "devDependencies": {
    "chai": "^3.5.0",
    "mocha": "^2.4.5",
    "proxyquire": "^1.7.2",
    "should": "^8.3.1",
    "sinon": "^1.10.3"
  }
}<|MERGE_RESOLUTION|>--- conflicted
+++ resolved
@@ -1,13 +1,8 @@
 {
   "name": "insight-api-dash",
   "description": "A Bitcoin blockchain REST and web socket API service for Bitcore Node.",
-<<<<<<< HEAD
-  "version": "0.4.1",
+  "version": "0.4.3",
   "repository": "git://github.com/dashpay/insight-api-dash.git",
-=======
-  "version": "0.4.3",
-  "repository": "git://github.com/bitpay/insight-api.git",
->>>>>>> 95bcad83
   "contributors": [
     {
       "name": "Gustavo Cortez",
