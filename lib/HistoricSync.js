--- conflicted
+++ resolved
@@ -33,7 +33,6 @@
 
     this.syncPercentage = 0;
     this.syncedBlocks = 0;
-    this.skippedBlocks = 0;
     this.orphanBlocks = 0;
     this.type ='';
   }
@@ -93,7 +92,6 @@
       status: this.status,
       blockChainHeight: this.blockChainHeight,
       syncPercentage: this.syncPercentage,
-      skippedBlocks: this.skippedBlocks,
       syncedBlocks: this.syncedBlocks,
       orphanBlocks: this.orphanBlocks,
       syncTipHash: this.sync.tip,
@@ -103,7 +101,7 @@
   };
 
   HistoricSync.prototype.updatePercentage = function() {
-    var r = (this.syncedBlocks + this.skippedBlocks) / this.blockChainHeight;
+    var r = this.syncedBlocks  / this.blockChainHeight;
     this.syncPercentage = parseFloat(100 * r).toFixed(3);
     if (this.syncPercentage > 100) this.syncPercentage = 100;
   };
@@ -112,19 +110,14 @@
     var self = this;
 
     if ( self.status ==='syncing' &&
-        ( self.syncedBlocks + self.skippedBlocks)  % self.step !== 1)  return;
+        ( self.syncedBlocks )  % self.step !== 1)  return;
 
     if (self.error) {
       p('ERROR: ' +  self.error);
     }
     else {
-<<<<<<< HEAD
-      self.syncPercentage = parseFloat(100 * self.syncedBlocks / self.blockChainHeight).toFixed(3);
-      if (self.syncPercentage > 100) self.syncPercentage = 100;
-
-=======
->>>>>>> c6971eaf
-      p(util.format('status: [%d%%] skipped: %d ', self.syncPercentage, self.skippedBlocks));
+      self.updatePercentage();
+      p(util.format('status: [%d%%]', self.syncPercentage));
     }
     if (self.opts.shouldBroadcastSync) {
       sockets.broadcastSyncInfo(self.info());
@@ -199,21 +192,21 @@
         self.status = 'syncing';
       }
 
-      if ( (scanOpts.upToExisting && existed &&
-            self.syncedBlocks >= self.blockChainHeight) ||
-          (blockEnd && blockEnd === blockHash)) {
+      if ( blockEnd && blockEnd === blockHash) {
+        p('blockEnd found!:' + blockEnd);
+        self.found=1;
+      }
+
+      if ( self.found && self.syncedBlocks >= self.blockChainHeight ) {
           self.status = 'finished';
-          p('DONE. Found block: ', blockHash);
+          p('DONE. Height: ' , self.syncedBlocks);
           return cb(err);
       }
 
       // Continue
       if (blockInfo) {
 
-        if (existed)
-          self.skippedBlocks++;
-        else
-          self.syncedBlocks++;
+        self.syncedBlocks++;
 
         // recursion
         if (scanOpts.prev && blockInfo.previousblockhash)
@@ -347,7 +340,6 @@
       self.rpc.getBlockHash(self.blockChainHeight, function(err, res) {
         if (err) return cb(err);
         lastBlock = res.result;
-
         return cb();
       });
     },
@@ -363,8 +355,7 @@
     },
  
     function(cb) {
-      if (scanOpts.upToExisting) {
-        // should be isOrphan = true or null to be more accurate.
+      if (scanOpts.reverse) {
         self.countNotOrphan(function(err, count) {
           if (err) return cb(err);
 
@@ -399,7 +390,7 @@
 
       if (scanOpts.reverse) {
         start = lastBlock;
-        end = tip || self.genesis;
+        end   = tip || self.genesis;
         scanOpts.prev = true;
       }
       else {
@@ -470,10 +461,9 @@
               }
             }
             else {
-              p('Genesis block found. Syncing upto known blocks.');
+              p('Genesis block found. Syncing upto old TIP.');
               p('Got ' + count + ' out of ' + self.blockChainHeight + ' blocks');
               scanOpts.reverse = true;
-              scanOpts.upToExisting = true;
             }
             return self.importHistory(scanOpts, next);
         });
