--- conflicted
+++ resolved
@@ -6,15 +6,9 @@
 
 ## Getting Started
 
-<<<<<<< HEAD
-```bash
+```bashl
 npm install -g bitcore-node-dash@latest
 bitcore-node-dash create mynode
-=======
-```bashl
-npm install -g bitcore-node@latest
-bitcore-node create mynode
->>>>>>> 95bcad83
 cd mynode
 bitcore-node-dash install insight-api-dash
 bitcore-node-dash start
